--- conflicted
+++ resolved
@@ -15,12 +15,8 @@
     ],
 
     "python.analysis.extraPaths": [
-<<<<<<< HEAD
         "${workspaceFolder}/submodules/of_vio",
         "${workspaceFolder}src/rqt_of_vio",
-=======
-        "${workspaceFolder}/submodules",
->>>>>>> 5b4a7507
         "${workspaceFolder}/install/**",
         "${workspaceFolder}/install/cv_bridge/local/lib/python3.10/dist-packages/",
         "/opt/ros/humble/lib/python3.10/site-packages/",
